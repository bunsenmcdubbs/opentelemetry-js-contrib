{
  "name": "@opentelemetry/propagator-jaeger",
  "version": "0.8.0",
  "description": "OpenTelemetry Jaeger propagator provides HTTP header propagation for systems that are using Jaeger HTTP header format.",
  "main": "build/src/index.js",
  "types": "build/src/index.d.ts",
  "repository": "open-telemetry/opentelemetry-js",
  "scripts": {
    "test": "nyc ts-mocha -p tsconfig.json 'test/**/*.test.ts' --exclude 'test/index-webpack.ts'",
    "test:browser": "nyc karma start --single-run",
    "tdd": "npm run tdd:node",
    "tdd:node": "npm run test -- --watch-extensions ts --watch",
    "tdd:browser": "karma start",
    "codecov": "nyc report --reporter=json && codecov -f coverage/*.json -p ../../",
    "clean": "rimraf build/*",
    "lint": "gts check",
    "lint:fix": "gts fix",
    "precompile": "tsc --version",
    "compile": "npm run version:update && tsc -p .",
    "prepare": "npm run compile",
    "version:update": "node ../../scripts/version-update.js",
    "watch": "tsc -w"
  },
  "keywords": [
    "opentelemetry",
    "nodejs",
    "tracing",
    "profiling",
    "jaeger"
  ],
  "author": "OpenTelemetry Authors",
  "license": "Apache-2.0",
  "engines": {
    "node": ">=8.0.0"
  },
  "files": [
    "build/src/**/*.js",
    "build/src/**/*.d.ts",
    "doc",
    "LICENSE",
    "README.md"
  ],
  "publishConfig": {
    "access": "public"
  },
  "devDependencies": {
    "@types/mocha": "7.0.2",
    "@types/node": "12.12.47",
    "@types/sinon": "7.5.2",
    "@types/webpack-env": "1.15.2",
    "codecov": "3.7.0",
    "gts": "2.0.2",
    "istanbul-instrumenter-loader": "3.0.1",
    "karma": "5.0.9",
    "karma-chrome-launcher": "3.1.0",
<<<<<<< HEAD
    "karma-coverage-istanbul-reporter": "3.0.3",
    "karma-mocha": "1.3.0",
=======
    "karma-coverage-istanbul-reporter": "2.1.1",
    "karma-mocha": "2.0.1",
>>>>>>> 5157b391
    "karma-spec-reporter": "0.0.32",
    "karma-webpack": "4.0.2",
    "mocha": "6.2.3",
    "nyc": "15.1.0",
    "rimraf": "3.0.2",
    "sinon": "7.5.0",
    "ts-loader": "6.2.2",
    "ts-mocha": "6.0.0",
    "ts-node": "8.10.2",
    "tslint-consistent-codestyle": "1.16.0",
    "tslint-microsoft-contrib": "6.2.0",
    "typescript": "3.7.2",
    "webpack": "4.43.0"
  },
  "dependencies": {
    "@opentelemetry/api": "^0.8.3",
    "@opentelemetry/core": "^0.8.3"
  }
}<|MERGE_RESOLUTION|>--- conflicted
+++ resolved
@@ -53,13 +53,8 @@
     "istanbul-instrumenter-loader": "3.0.1",
     "karma": "5.0.9",
     "karma-chrome-launcher": "3.1.0",
-<<<<<<< HEAD
     "karma-coverage-istanbul-reporter": "3.0.3",
-    "karma-mocha": "1.3.0",
-=======
-    "karma-coverage-istanbul-reporter": "2.1.1",
     "karma-mocha": "2.0.1",
->>>>>>> 5157b391
     "karma-spec-reporter": "0.0.32",
     "karma-webpack": "4.0.2",
     "mocha": "6.2.3",
